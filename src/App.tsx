--- conflicted
+++ resolved
@@ -5,11 +5,8 @@
 import { tokenStore } from './lib/secureStore'
 import { authFetch, getAuthState, setupAutoLogoutTimer, clearAuth } from './lib/tokenManager'
 import SellModal from './sell'
-<<<<<<< HEAD
+import SwapModal from './swap'
 import WallpaperSlideshow from './WallpaperSlideshow'
-=======
-import SwapModal from './swap'
->>>>>>> cfa526de
 // Import logo from assets
 import BrampLogo from './assets/logo.jpeg' // Placeholder path
 
