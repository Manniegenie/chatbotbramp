// src/App.tsx
import React, { useEffect, useRef, useState } from 'react'
import { motion, AnimatePresence } from 'framer-motion'
import SignIn, { SignInResult } from './signin'
import SignUp, { SignUpResult } from './signup'
import { tokenStore } from './lib/secureStore'
import { authFetch, getAuthState, setupAutoLogoutTimer, clearAuth } from './lib/tokenManager'
import { useInactivityTimer } from './lib/useInactivityTimer'
import SellModal from './sell'
import WallpaperSlideshow from './WallpaperSlideshow'
<<<<<<< HEAD
=======
import SpaceGame from './game'
import MobileGame from './MobileGame';
>>>>>>> 9b5fa569
// Import logo from assets
import BrampLogo from './assets/logo.png'
import SolanaIcon from './assets/solana.png'
import TetherIcon from './assets/tether.png'
import CryptocurrencyIcon from './assets/cryptocurrency.png'

const API_BASE = import.meta.env.VITE_API_BASE ?? 'http://localhost:4000'

type CTAButton = {
  id: string
  title: string
  style?: 'primary' | 'secondary' | string
  url: string
}
type CTA = {
  type: 'button'
  body: string
  buttons: CTAButton[]
}

export type ChatMessage = {
  id: string
  role: 'user' | 'assistant' | 'system'
  text: string
  ts: number
  cta?: CTA | null
}

// --- session id (stable across page loads) ---
function getSessionId(): string {
  const key = 'bramp__session_id'
  let sid = localStorage.getItem(key)
  if (!sid) {
    sid = crypto.randomUUID()
    localStorage.setItem(key, sid)
  }
  return sid
}

// Helper function to get time-based greeting
function getTimeBasedGreeting(): string {
  const hour = new Date().getHours()

  if (hour < 12) {
    return 'Good morning'
  } else if (hour < 18) {
    return 'Good afternoon'
  } else {
    return 'Good evening'
  }
}

// Token management functions are now imported from tokenManager.ts

/* ----------------------- Error helper ----------------------- */
function getErrorMessage(e: unknown): string {
  if (e instanceof Error) return e.message
  if (typeof e === 'string') return e
  try { return JSON.stringify(e) } catch { return String(e) }
}

// Simple API call without streaming
async function sendChatMessage(
  message: string,
  history: ChatMessage[]
): Promise<{ reply: string; cta?: CTA | null; metadata?: any }> {
  const response = await authFetch(`${API_BASE}/chatbot/chat`, {
    method: 'POST',
    body: JSON.stringify({
      message,
      history: history.slice(-10).map((m) => ({ role: m.role, text: m.text })),
      sessionId: getSessionId(),
    }),
    mode: 'cors',
    cache: 'no-store',
  })

  if (!response.ok) {
    throw new Error(`HTTP ${response.status}: ${response.statusText}`)
  }

  const data = await response.json()
  return {
    reply: data?.reply ?? 'Sorry, I could not process that.',
    cta: data.cta || null,
    metadata: data.metadata
  }
}

/* ----------------------- Linkify + Markdown-lite helpers ----------------------- */

const URL_REGEX = /https?:\/\/[^\s<>"')]+/gi
const MD_LINK = /\[([^\]]+)\]\((https?:\/\/[^\s)]+)\)/g

function shortenUrlForDisplay(raw: string) {
  try {
    const u = new URL(raw)
    const host = u.host.replace(/^www\./, '')
    let path = u.pathname || ''
    if (path.length > 20) {
      const segs = path.split('/').filter(Boolean)
      if (segs.length > 2) path = `/${segs[0]}/…/${segs[segs.length - 1]}`
    }
    let label = host + (path === '/' ? '' : path)
    if (u.search || u.hash) label += '…'
    return label.length > 48 ? label.slice(0, 45) + '…' : label
  } catch {
    return raw.length > 48 ? raw.slice(0, 45) + '…' : raw
  }
}

function inlineRender(text: string, keyPrefix: string): React.ReactNode[] {
  const nodes: React.ReactNode[] = []
  let last = 0

  // Handle **bold** text first
  text.replace(/\*\*(.*?)\*\*/g, (match, content: string, offset: number) => {
    if (offset > last) nodes.push(text.slice(last, offset))
    nodes.push(
      <strong key={`${keyPrefix}-bold-${offset}`}>
        {content}
      </strong>
    )
    last = offset + match.length
    return match
  })

  if (last < text.length) {
    const remainingText = text.slice(last)
    let linkLast = 0
    remainingText.replace(MD_LINK, (match, label: string, url: string, offset: number) => {
      if (offset > linkLast) nodes.push(remainingText.slice(linkLast, offset))
      nodes.push(
        <a key={`${keyPrefix}-md-${offset}`} href={url} target="_blank" rel="noopener noreferrer">
          {shortenUrlForDisplay(url)}
        </a>
      )
      linkLast = offset + match.length
      return match
    })
    if (linkLast < remainingText.length) nodes.push(remainingText.slice(linkLast))
  }

  const finalNodes: React.ReactNode[] = []
  nodes.forEach((node, i) => {
    if (typeof node !== 'string') { finalNodes.push(node); return }
    let idx = 0
    node.replace(URL_REGEX, (url: string, offset: number) => {
      const trimmed = url.replace(/[),.;!?]+$/g, '')
      const trailing = url.slice(trimmed.length)
      if (offset > idx) finalNodes.push(node.slice(idx, offset))
      finalNodes.push(
        <a key={`${keyPrefix}-url-${i}-${offset}`} href={trimmed} target="_blank" rel="noopener noreferrer">
          {shortenUrlForDisplay(trimmed)}
        </a>
      )
      if (trailing) finalNodes.push(trailing)
      idx = offset + url.length
      return url
    })
    if (idx < node.length) finalNodes.push(node.slice(idx))
  })

  return finalNodes
}

function renderMessageText(text: string): React.ReactNode {
  const paragraphs = text.split(/\r?\n\s*\r?\n/)
  const rendered: React.ReactNode[] = []

  paragraphs.forEach((para, pi) => {
    const lines = para.split(/\r?\n/)
    const isListBlock = lines.length > 1 && lines.every((l) => l.trim().startsWith('- '))
    if (isListBlock) {
      rendered.push(
        <ul key={`ul-${pi}`} style={{ margin: '8px 0', paddingLeft: 18 }}>
          {lines.map((l, li) => {
            const item = l.replace(/^\s*-\s*/, '')
            return (
              <li key={`li-${pi}-${li}`} style={{ margin: '4px 0' }}>
                {inlineRender(item, `li-${pi}-${li}`)}
              </li>
            )
          })}
        </ul>
      )
    } else {
      const pieces = para.split(/\r?\n/)
      rendered.push(
        <p key={`p-${pi}`} style={{ margin: '8px 0' }}>
          {pieces.map((line, li) => (
            <React.Fragment key={`p-${pi}-line-${li}`}>
              {inlineRender(line, `p-${pi}-line-${li}`)}
              {li < pieces.length - 1 && <br />}
            </React.Fragment>
          ))}
        </p>
      )
    }
  })

  return rendered
}

// Three dot loading component
function ThreeDotLoader() {
  return (
    <div className="typing">
      <div style={{ display: 'flex', alignItems: 'center', gap: '4px' }}>
        <div style={{
          width: '6px',
          height: '6px',
          backgroundColor: 'var(--muted)',
          borderRadius: '50%',
          animation: 'dotBounce 1.4s ease-in-out infinite both',
          animationDelay: '-0.32s'
        }}></div>
        <div style={{
          width: '6px',
          height: '6px',
          backgroundColor: 'var(--muted)',
          borderRadius: '50%',
          animation: 'dotBounce 1.4s ease-in-out infinite both',
          animationDelay: '-0.16s'
        }}></div>
        <div style={{
          width: '6px',
          height: '6px',
          backgroundColor: 'var(--muted)',
          borderRadius: '50%',
          animation: 'dotBounce 1.4s ease-in-out infinite both',
          animationDelay: '0s'
        }}></div>
      </div>
      <style>{`
        @keyframes dotBounce {
          0%, 80%, 100% {
            transform: scale(0.8);
            opacity: 0.5;
          }
          40% {
            transform: scale(1.2);
            opacity: 1;
          }
        }
      `}</style>
    </div>
  )
}

/* ----------------------------------- App ----------------------------------- */

export default function App() {
  const [messages, setMessages] = useState<ChatMessage[]>([])

  const [input, setInput] = useState('')
  const [loading, setLoading] = useState(false)
  const [showCenteredInput, setShowCenteredInput] = useState(true)

  const [showSignIn, setShowSignIn] = useState(false)
  const [showSignUp, setShowSignUp] = useState(false)
  const [showSell, setShowSell] = useState(false)
  const [openSellAfterAuth, setOpenSellAfterAuth] = useState(false)
  const [shouldOpenSell, setShouldOpenSell] = useState(false)

  const [auth, setAuth] = useState<SignInResult | null>(() => {
    const authState = getAuthState()
    if (authState.isAuthenticated) {
      const { access, refresh } = tokenStore.getTokens()
      const user = tokenStore.getUser()
      return { accessToken: access!, refreshToken: refresh!, user }
    }
    return null
  })

  const endRef = useRef<HTMLDivElement>(null)

  const icons = [SolanaIcon, TetherIcon, CryptocurrencyIcon]
  const [currentIconIndex, setCurrentIconIndex] = useState(0)
  const inputRef = useRef<HTMLInputElement>(null)

  // Parse **text** to <strong>text</strong>
  function parseBoldText(text: string): string {
    return text.replace(/\*\*(.*?)\*\*/g, '<strong>$1</strong>')
  } // Add ref for input focus management

  // New state: prices for marquee (initially empty)
  const [tickerText, setTickerText] = useState<string>('')
  // keep a loading flag internally but DO NOT display loading text in UI
  const [tickerLoading, setTickerLoading] = useState<boolean>(false)


  // Clean URL on load (background operation)
  useEffect(() => {
    try {
      const url = new URL(window.location.href)
      let changed = false
      for (const p of ['user_id', 'token', 'code']) {
        if (url.searchParams.has(p)) { url.searchParams.delete(p); changed = true }
      }
      if (changed) {
        const clean = url.pathname + (url.searchParams.toString() ? `?${url.searchParams.toString()}` : '') + url.hash
        window.history.replaceState({}, '', clean)
      }
    } catch { /* noop */ }

    // Setup automatic logout timer
    const cleanup = setupAutoLogoutTimer((reason) => {
      // Handle auto-logout gracefully
      console.log('Auto-logout triggered:', reason)

      // Clear auth state
      setAuth(null)
      setShowSell(false)
      setShowSignIn(false)
      setShowSignUp(false)
      setOpenSellAfterAuth(false)

      // Smooth transition back to centered input view
      setShowCenteredInput(true)
      setMessages([])
    })

    return cleanup
  }, [])

  // 45-minute inactivity timer
  useInactivityTimer({
    timeout: 45 * 60 * 1000, // 45 minutes
    onInactive: () => {
      console.log('45 minutes of inactivity detected, returning to centered input')
      setShowCenteredInput(true)
      setMessages([])
    }
  })


  /* ------------------- Price ticker: fetch & formatting ------------------- */
  const TICKER_SYMBOLS = ['BTC', 'ETH', 'USDT', 'USDC', 'BNB', 'SOL', 'NGNB']

  async function fetchTickerPrices(signal?: AbortSignal) {
    try {
      setTickerLoading(true)
      const symbolParam = TICKER_SYMBOLS.join(',')
      const url = `${API_BASE}/prices/prices?symbols=${encodeURIComponent(symbolParam)}&changes=true&limit=9`
      const resp = await authFetch(url, { method: 'GET', signal })
      if (!resp.ok) throw new Error(`HTTP ${resp.status}: ${resp.statusText}`)
      const payload = await resp.json()
      if (!payload?.success || !payload?.data) {
        throw new Error('Invalid prices response')
      }
      const { prices = {}, hourlyChanges = {} } = payload.data

      // format items without tail text and without emojis
      const items = TICKER_SYMBOLS.filter(s => (s === 'NGNB') || typeof prices[s] === 'number').map((s) => {
        const priceVal = prices[s]
        const changeObj = hourlyChanges?.[s]
        const changePct = changeObj?.hourlyChange ?? changeObj?.percentageChange ?? null
        if (s === 'NGNB') {
          if (typeof priceVal === 'number') {
            const ngn = Number(priceVal)
            return `NGNB ₦${ngn.toLocaleString(undefined, { maximumFractionDigits: 2 })}`
          }
          return 'NGNB — n/a'
        }
        if (typeof priceVal !== 'number') return `${s} — n/a`
        const usd = Number(priceVal)
        const changeText = changePct != null ? ` (${changePct > 0 ? '+' : ''}${Number(changePct).toFixed(2)}%)` : ''
        const usdStr = usd >= 1 ? usd.toLocaleString(undefined, { maximumFractionDigits: 2 }) : usd.toFixed(6).replace(/\.?0+$/, '')
        return `${s} $${usdStr}${changeText}`
      }).filter(Boolean)

      // join with bullet separators (no tail text)
      const text = items.join('  •  ')
      setTickerText(text)
    } catch (err) {
      // on failure, keep tickerText empty (silent background load)
      console.warn('Ticker fetch failed', err)
      // do not modify UI visible text; keep it blank if nothing fetched
    } finally {
      setTickerLoading(false)
    }
  }

  useEffect(() => {
    const ac = new AbortController()
    // load once in background on mount (no visible loading placeholder)
    fetchTickerPrices(ac.signal).catch(() => { /* swallowed */ })
    return () => ac.abort()
    // eslint-disable-next-line react-hooks/exhaustive-deps
  }, [])


  // Header pin/shadow logic
  const headerRef = useRef<HTMLElement | null>(null)
  useEffect(() => {
    const h = headerRef.current
    if (!h) return
    const onScroll = () => {
      if (window.scrollY > 8) h.classList.add('pinned')
      else h.classList.remove('pinned')
    }
    window.addEventListener('scroll', onScroll, { passive: true })
    onScroll()
    return () => window.removeEventListener('scroll', onScroll)
  }, [])

  // Cycle through icons
  useEffect(() => {
    const interval = setInterval(() => {
      setCurrentIconIndex((prev) => (prev + 1) % icons.length)
    }, 3000)
    return () => clearInterval(interval)
  }, [icons.length])

  // Handle automatic sell modal opening
  useEffect(() => {
    if (shouldOpenSell && !showSell) {
      // Use the same logic as manual button click
      handleSellClick()
      setShouldOpenSell(false)
    }
  }, [shouldOpenSell, showSell, auth, setOpenSellAfterAuth, setShowSignIn, setShowCenteredInput, setShowSell])

  async function sendMessage(e?: React.FormEvent) {
    e?.preventDefault()
    const trimmed = input.trim()
    if (!trimmed || loading) return

    // Switch to bottom input after first message
    if (showCenteredInput) {
      setShowCenteredInput(false)
    }

    const userMsg: ChatMessage = { id: crypto.randomUUID(), role: 'user', text: trimmed, ts: Date.now() }
    setMessages((prev) => [...prev, userMsg])
    setInput('')
    setLoading(true)

    // Maintain focus on input after clearing
    setTimeout(() => {
      inputRef.current?.focus()
    }, 0)

    try {
      const data = await sendChatMessage(trimmed, [...messages, userMsg])

      const aiMsg: ChatMessage = {
        id: crypto.randomUUID(),
        role: 'assistant',
        text: data.reply,
        ts: Date.now(),
        cta: data.cta || null
      }

      // Check if this message contains sell intent and should open modal instead
      const hasSellIntent = data.cta?.buttons?.some(btn => isSellCTA(btn))
      if (hasSellIntent) {
        // Don't add the message to chat, just trigger modal opening
        setShouldOpenSell(true)
      } else {
        setMessages((prev) => [...prev, aiMsg])
      }


    } catch (error) {
      console.error('Chat message failed:', error)
      const errorMsg: ChatMessage = {
        id: crypto.randomUUID(),
        role: 'assistant',
        text: `Error reaching server: ${getErrorMessage(error)}`,
        ts: Date.now()
      }
      setMessages((prev) => [...prev, errorMsg])
    } finally {
      setLoading(false)
      // Ensure focus is maintained even after loading is complete
      setTimeout(() => {
        inputRef.current?.focus()
      }, 0)
    }
  }

  function signOut() {
    clearAuth()
    setAuth(null)
    setShowSell(false)
    setMessages([])
    setShowCenteredInput(true)
  }

  function isSellCTA(btn: CTAButton): boolean {
    if (!btn) return false
    if (btn.id === 'start_sell') return true
    const url = String(btn.url || '').toLowerCase()
    const sellPatterns = [/\/sell($|\/|\?|#)/, /chatbramp\.com\/sell/, /localhost.*\/sell/, /sell\.html?$/, /\bsell\b/]
    return sellPatterns.some((rx) => rx.test(url))
  }

  function handleSellClick(event?: React.MouseEvent) {
    event?.preventDefault()
    if (!auth) {
      setOpenSellAfterAuth(true)
      setShowSignIn(true)
      return
    }
    setShowCenteredInput(false)
    setShowSell(true)
  }

  function handleKycClick(event?: React.MouseEvent) {
    event?.preventDefault()
    // KYC functionality disabled for now
    console.log('KYC button clicked - functionality disabled')
  }



  function echoFromModalToChat(text: string) {
    if (!text) return
    setMessages((prev) => [...prev, { id: crypto.randomUUID(), role: 'assistant', text, ts: Date.now() }])
  }

  // Helper function for hint clicks
  function handleHintClick(hintText: string) {
    if (!loading) {
      setInput(hintText)
      // Focus input after setting hint text
      setTimeout(() => {
        inputRef.current?.focus()
      }, 0)
    }
  }


  if (showGame) {
    return (
      <div className="page" style={{ minHeight: '100vh', position: 'relative', overflow: 'hidden' }}>
        <WallpaperSlideshow />
        <MobileGame onClose={() => setShowGame(false)} />
      </div>
    );
  }

  return (
    <>
      <style>
        {`
          /* Fix iOS viewport issues */
          @supports (-webkit-touch-callout: none) {
            html {
              height: -webkit-fill-available;
            }
            body {
              min-height: 100vh;
              min-height: -webkit-fill-available;
            }
            .page {
              min-height: 100vh;
              min-height: -webkit-fill-available;
            }
          }

          /* Prevent safe area displacement during scroll */
          @media (max-width: 480px) {
            .composer {
              padding-bottom: max(10px, env(safe-area-inset-bottom)) !important;
            }
            .footer {
              padding-bottom: max(14px, calc(14px + env(safe-area-inset-bottom))) !important;
            }
          }

          /* Disable scrolling on the page */
          .page {
            overflow: hidden;
            height: 100vh;
            position: fixed;
            top: 0;
            left: 0;
            right: 0;
            bottom: 0;
          }

          /* Disable scrolling on messages container */
          .messages {
            overflow: hidden;
            height: calc(100vh - 200px);
            max-height: calc(100vh - 200px);
          }

          /* Ensure no scrollbars anywhere */
          html, body {
            overflow: hidden;
            height: 100%;
            margin: 0;
            padding: 0;
          }

          /* Animation for spinner */
          @keyframes spin {
            0% { transform: rotate(0deg); }
            100% { transform: rotate(360deg); }
          }

          /* Header sticky/pinned */
          .header {
            position: sticky;
            top: 0;
            z-index: 60;
            display: flex;
            align-items: center;
            justify-content: space-between;
            gap: 12px;
            padding: 12px 16px;
            transition: box-shadow 200ms ease, transform 160ms ease;
            border-bottom: 1px solid rgba(255, 255, 255, 0.1);
          }
          .header.pinned {
            box-shadow: 0 6px 20px rgba(0,0,0,0.25);
            transform: translateY(0);
          }

          .brand { display:flex; align-items:center; gap:12px; min-width:0; flex:1; }
          .tag { font-size: 14px; color: var(--muted); white-space: nowrap; overflow: hidden; text-overflow: ellipsis; }

          /* Ticker / marquee */
          .ticker-wrap {
            position: relative;
            height: 28px;
            display: flex;
            align-items: center;
            overflow: hidden;
            width: 100%;
            min-width: 160px;
          }
          .ticker {
            display: inline-block;
            white-space: nowrap;
            will-change: transform;
            animation: tickerScroll 18s linear infinite;
            padding-left: 100%;
            box-sizing: content-box;
            font-weight: 600;
            font-size: 13px;
            color: var(--accent); /* use green accent for ticker text */
            transform: translateZ(0);
            -webkit-transform: translateZ(0);
          }

          /* fade edges */
          .ticker-wrap::before,
          .ticker-wrap::after {
            content: "";
            position: absolute;
            top: 0;
            bottom: 0;
            width: 64px;
            pointer-events: none;
          }
          .ticker-wrap::before {
            left: 0;
          }
          .ticker-wrap::after {
            right: 0;
          }

          @keyframes tickerScroll {
            0% { transform: translate3d(0%, 0, 0); }
            100% { transform: translate3d(-50%, 0, 0); }
          }

          .ticker.idle {
            animation: none;
            padding-left: 0;
            transform: none;
          }

          @media (max-width: 640px) {
            .ticker { font-size: 12px; }
            .tag { display:block; max-width: 40%; overflow: hidden; text-overflow: ellipsis; }
          }

          /* Footer: responsive layout and alignment fixes */
          .footer {
            padding: 12px 16px;
            border-top: 1px solid rgba(255, 255, 255, 0.1);
            display: flex;
            align-items: center;
            justify-content: center;
            gap: 12px;
            flex-wrap: wrap;
            color: rgba(255, 255, 255, 0.7);
          }

          .footer-links {
            display: flex;
            gap: 12px;
            flex-wrap: wrap;
            align-items: center;
            justify-content: center;
          }

          .footer a {
            font-size: 13px;
            color: rgba(255, 255, 255, 0.6);
            text-decoration: none;
            padding: 6px 0;
          }
          .footer a:hover {
            text-decoration: underline;
            color: rgba(255, 255, 255, 0.9);
          }
          
          .header-logo {
            width: 32px;
            height: 32px;
            object-fit: contain;
          }
          
          .brand-text {
            font-size: 18px;
            font-weight: 600;
            color: var(--txt);
          }
          
          @keyframes fadeIn {
            from {
              opacity: 0;
              transform: scale(0.9);
            }
            to {
              opacity: 1;
              transform: scale(1);
            }
          }
          
          /* Desktop Centered Input */
          .centered-input-desktop {
            position: absolute;
            top: 35%;
            left: 50%;
            transform: translate(-50%, -50%);
            width: calc(100% - 32px);
            max-width: 580px;
            z-index: 10;
          }
          
          .desktop-app-logo {
            width: 72px;
            height: 72px;
            margin: 0 auto 12px;
            display: block;
            animation: fadeIn 0.5s ease-in-out;
            object-fit: contain;
          }
          
          .centered-form-desktop {
            display: flex;
            flex-direction: column;
            gap: 16px;
            width: 100%;
          }
          
          .input-centered-desktop {
            width: 100%;
            border-radius: 40px;
            padding: 28px 68px 28px 28px;
            font-size: 18px;
            caret-color: var(--accent);
            box-sizing: border-box;
            min-height: 72px;
            background: rgba(18, 18, 26, 0.7);
            backdrop-filter: blur(10px);
            border: 1px solid var(--border);
            color: var(--txt);
            outline: none;
          }
          
          .send-btn-inline-desktop {
            position: absolute;
            right: 10px;
            top: 50%;
            transform: translateY(-50%);
            width: 52px;
            height: 52px;
            background: var(--accent);
            border-radius: 50%;
            display: flex;
            align-items: center;
            justify-content: center;
            border: none;
            cursor: pointer;
            padding: 0;
          }
          
          .send-btn-inline-desktop svg {
            width: 24px;
            height: 24px;
          }
          
          .spinner-desktop {
            width: 20px;
            height: 20px;
            border: 2px solid transparent;
            border-top: 2px solid white;
            border-radius: 50%;
            animation: spin 1s linear infinite;
          }
        `}
      </style>
      <div className="page">
        <WallpaperSlideshow />
        <header ref={headerRef} className="header">
          <div className="brand">
            <div style={{ display: 'flex', alignItems: 'center', gap: 8 }}>
              <img
                src={BrampLogo}
                alt="Bramp"
                className="header-logo"
                onError={(e) => {
                  e.currentTarget.style.display = 'none'
                }}
              />
              <h1 className="brand-text">Bramp</h1>
            </div>
            <div style={{ minWidth: 0, flex: 1 }}>
              <div className="ticker-wrap" aria-live="polite" aria-atomic="true">
                <div
                  className={`ticker ${tickerText.length < 40 ? 'idle' : ''}`}
                  key={tickerText}
                  title={tickerText}
                  style={{
                    animationDuration: tickerText.length < 80 ? '14s' : `${Math.min(Math.max(tickerText.length / 6, 18), 36)}s`
                  }}
                >
                  {tickerText ? `${tickerText}  ${tickerText}` : ''}
                </div>
              </div>
            </div>
          </div>

          {!auth ? (
            <div style={{ display: 'flex', gap: 8 }}>
              <button className="btn" onClick={() => setShowSignIn(true)}>Sign in</button>
              <button
                className="btn"
                style={{ background: 'transparent', color: 'var(--txt)', border: '1px solid var(--border)' }}
                onClick={() => setShowSignUp(true)}
              >
                Sign up
              </button>
            </div>
          ) : (
            <div style={{ display: 'flex', gap: 8, alignItems: 'center' }}>
              <span style={{ color: 'var(--muted)', fontSize: 13 }}>
                {auth.user?.username ? `${auth.user.username} 💚` : 'User 💚'}
              </span>
              <button className="btn" onClick={handleSellClick}>
                Pay
              </button>
              <button className="btn" onClick={handleKycClick} style={{ opacity: 0.6, cursor: 'not-allowed' }}>
                KYC
              </button>
              <button className="btn" onClick={signOut}>
                Sign out
              </button>
            </div>
          )}
        </header>

        {showSignIn ? (
          <SignIn
            onCancel={() => { setShowSignIn(false); setOpenSellAfterAuth(false) }}
            onSuccess={(res) => {
              setAuth(res)
              setShowSignIn(false)
              setShowCenteredInput(false)
              const greeting = getTimeBasedGreeting()
              const name = res.user.username || (res.user as any).firstname || 'there'
              setMessages([{
                id: crypto.randomUUID(),
                role: 'assistant',
                text: `${greeting}, ${name}, what would you like me to do for you today?`,
                ts: Date.now(),
              }])
              if (openSellAfterAuth) { setOpenSellAfterAuth(false); setShowSell(true) }

              // Track Facebook pixel CompleteRegistration event
              if (typeof window !== 'undefined' && window.fbq) {
                console.log('Firing Facebook pixel CompleteRegistration event (signin)');
                window.fbq('track', 'CompleteRegistration', {
                  value: 1,
                  currency: 'USD',
                });
              } else {
                console.warn('Facebook pixel not loaded or window.fbq not available (signin)');
              }
            }}
          />
        ) : showSignUp ? (
          <SignUp
            onCancel={() => setShowSignUp(false)}
            onSuccess={(res: SignUpResult) => {
              setShowSignUp(false)
              if (res.accessToken && res.refreshToken) {
                // User is already authenticated, route to main app
                tokenStore.setTokens(res.accessToken, res.refreshToken)
                setShowCenteredInput(false)
                if (res.user) {
                  // Create a proper user object with required fields
                  const user = {
                    id: res.userId || '',
                    phonenumber: res.user.phonenumber || '',
                    firstname: res.user.firstname,
                    lastname: res.user.lastname,
                    email: res.user.email,
                    username: res.user.username
                  }
                  tokenStore.setUser(user)
                  setAuth({
                    accessToken: res.accessToken,
                    refreshToken: res.refreshToken,
                    user
                  })
                } else {
                  setAuth({
                    accessToken: res.accessToken,
                    refreshToken: res.refreshToken,
                    user: { id: res.userId || '', phonenumber: '' }
                  })
                }
                setMessages((prev) => [...prev, {
                  id: crypto.randomUUID(),
                  role: 'assistant',
                  text: 'Welcome! Your account has been created successfully.',
                  ts: Date.now(),
                }])

                // Track Facebook pixel CompleteRegistration event
                if (typeof window !== 'undefined' && window.fbq) {
                  console.log('Firing Facebook pixel CompleteRegistration event');
                  window.fbq('track', 'CompleteRegistration', {
                    value: 1,
                    currency: 'USD',
                  });
                } else {
                  console.warn('Facebook pixel not loaded or window.fbq not available');
                }
              } else {
                // User needs to verify OTP, show signin
                setMessages((prev) => [...prev, {
                  id: crypto.randomUUID(),
                  role: 'assistant',
                  text: 'Account created! Please sign in to continue.',
                  ts: Date.now(),
                }])
                setShowSignIn(true)
              }
            }}
          />
        ) : (
          <main className="chat">
            <div className="messages">
              {messages.map((m) => (
                <div key={m.id} className={`bubble ${m.role}`}>
                  <div className="role">
                    {m.role === 'user' ? 'You' : 'Bramp AI'}
                  </div>
                  <div className="text">
                    {renderMessageText(m.text)}
                    {m.role === 'assistant' && m.cta?.type === 'button' && m.cta.buttons?.length > 0 && (
                      <div style={{ marginTop: 10, display: 'flex', gap: 8, flexWrap: 'wrap' }}>
                        {m.cta.buttons.map((btn, index) => {
                          return (
                            <a
                              key={btn.id || btn.title || index}
                              className="btn"
                              href={btn.url}
                              target="_blank"
                              rel="noopener noreferrer"
                              style={
                                btn.style === 'primary'
                                  ? undefined
                                  : { background: 'transparent', border: '1px solid var(--border)', color: 'var(--txt)' }
                              }
                            >
                              {btn.title}
                            </a>
                          )
                        })}
                      </div>
                    )}
                  </div>
                </div>
              ))}
              {loading && <ThreeDotLoader />}
              <div ref={endRef} />
            </div>

            {showCenteredInput ? (
              <div className="centered-input-desktop">
                <div className="centered-form-desktop">
                  <h2 style={{
                    position: 'absolute',
                    left: '-9999px',
                    top: '-9999px',
                    width: '1px',
                    height: '1px',
                    overflow: 'hidden',
                    visibility: 'hidden'
                  }}>
                    Secure Crypto to NGN Exchange
                  </h2>
                  <div style={{ height: '72px', display: 'flex', alignItems: 'center', justifyContent: 'center' }}>
                    <AnimatePresence mode="wait">
                      <motion.img
                        key={currentIconIndex}
                        src={icons[currentIconIndex]}
                        alt="Chat Bramp AI"
                        className="desktop-app-logo"
                        initial={{ opacity: 0, scale: 0.8, rotateY: -90 }}
                        animate={{ opacity: 1, scale: 1, rotateY: 0 }}
                        exit={{ opacity: 0, scale: 0.8, rotateY: 90 }}
                        transition={{
                          duration: 0.6,
                          ease: "easeInOut",
                          type: "spring",
                          stiffness: 100,
                          damping: 15
                        }}
                      />
                    </AnimatePresence>
                  </div>
                  <div style={{ position: 'relative', width: '100%' }}>
                    <input
                      ref={inputRef}
                      className="input-centered-desktop"
                      value={input}
                      onChange={(e) => setInput(e.target.value)}
                      placeholder="Try: Sell 100 USDT to NGN"
                      disabled={loading}
                    />
                    <button
                      type="submit"
                      className="send-btn-inline-desktop"
                      disabled={loading || !input.trim()}
                      aria-label="Send message"
                      onClick={sendMessage}
                    >
                      {loading ? (
                        <div className="spinner-desktop" />
                      ) : (
                        <svg
                          width="20"
                          height="20"
                          viewBox="0 0 24 24"
                          fill="none"
                          stroke="currentColor"
                          strokeWidth="2.5"
                          strokeLinecap="round"
                          strokeLinejoin="round"
                        >
                          <line x1="22" y1="2" x2="11" y2="13" />
                          <polygon points="22,2 15,22 11,13 2,9" />
                        </svg>
                      )}
                    </button>
                  </div>
                </div>
              </div>
            ) : (
              <form className="composer" onSubmit={sendMessage}>
                <input
                  ref={inputRef}
                  value={input}
                  onChange={(e) => setInput(e.target.value)}
                  placeholder={loading ? 'Please wait…' : 'Try: Sell 100 USDT to NGN'}
                  autoFocus
                  disabled={loading}
                />
                <button
                  type="submit"
                  className="btn"
                  disabled={loading || !input.trim()}
                  style={{
                    width: '44px',
                    height: '44px',
                    borderRadius: '50%',
                    display: 'flex',
                    alignItems: 'center',
                    justifyContent: 'center',
                    padding: '0',
                    background: loading || !input.trim() ? '#ccc' : 'var(--accent)',
                    color: 'white',
                    border: 'none',
                    cursor: loading || !input.trim() ? 'not-allowed' : 'pointer',
                    transition: 'all 0.2s ease',
                    boxShadow: loading || !input.trim() ? 'none' : '0 2px 8px rgba(0,115,55,0.18)',
                    minWidth: '44px',
                    flexShrink: 0
                  }}
                  onMouseEnter={(e) => {
                    if (!loading && input.trim()) {
                      e.currentTarget.style.transform = 'scale(1.05)'
                      e.currentTarget.style.boxShadow = '0 4px 12px rgba(0,115,55,0.26)'
                    }
                  }}
                  onMouseLeave={(e) => {
                    e.currentTarget.style.transform = 'scale(1)'
                    e.currentTarget.style.boxShadow = loading || !input.trim() ? 'none' : '0 2px 8px rgba(0,115,55,0.18)'
                  }}
                >
                  {loading ? (
                    <div style={{
                      width: '16px',
                      height: '16px',
                      border: '2px solid transparent',
                      borderTop: '2px solid white',
                      borderRadius: '50%',
                      animation: 'spin 1s linear infinite'
                    }} />
                  ) : (
                    <svg
                      width="18"
                      height="18"
                      viewBox="0 0 24 24"
                      fill="none"
                      stroke="white"
                      strokeWidth="2"
                      strokeLinecap="round"
                      strokeLinejoin="round"
                    >
                      <line x1="22" y1="2" x2="11" y2="13" />
                      <polygon points="22,2 15,22 11,13 2,9" />
                    </svg>
                  )}
                </button>
              </form>
            )}

            <div className="hints">
              <span className="hint" onClick={() => handleHintClick('Sell 100 USDT to NGN')}>Sell 100 USDT to NGN</span>
              <span className="hint" onClick={() => handleHintClick('Show my portfolio balance')}>Show my portfolio balance</span>
              <span className="hint" onClick={() => handleHintClick('Current NGN rates')}>Current NGN rates</span>
            </div>
          </main>
        )}

        <SellModal open={showSell} onClose={() => setShowSell(false)} onChatEcho={echoFromModalToChat} onStartInteraction={() => setShowCenteredInput(false)} />

        <footer className="footer">
          <div className="footer-links">
            <a href="https://drive.google.com/file/d/11qmXGhossotfF4MTfVaUPac-UjJgV42L/view?usp=drive_link" target="_blank" rel="noopener noreferrer">AML/CFT Policy</a>
            <a href="https://drive.google.com/file/d/1FjCZHHg0KoOq-6Sxx_gxGCDhLRUrFtw4/view?usp=sharing" target="_blank" rel="noopener noreferrer">Risk Disclaimer</a>
            <a href="https://drive.google.com/file/d/1brtkc1Tz28Lk3Xb7C0t3--wW7829Txxw/view?usp=drive_link" target="_blank" rel="noopener noreferrer">Privacy</a>
            <a href="/terms.html" target="_blank" rel="noopener noreferrer">Terms</a>
            <a href="https://www.youtube.com/@Chatbramp" target="_blank" rel="noopener noreferrer">YouTube</a>
            <a href="https://x.com/Chatbramp" target="_blank" rel="noopener noreferrer">Twitter</a>
            <a href="https://medium.com/@chatbramp" target="_blank" rel="noopener noreferrer">Medium</a>
          </div>
        </footer>
      </div>

    </>
  )
}<|MERGE_RESOLUTION|>--- conflicted
+++ resolved
@@ -8,11 +8,8 @@
 import { useInactivityTimer } from './lib/useInactivityTimer'
 import SellModal from './sell'
 import WallpaperSlideshow from './WallpaperSlideshow'
-<<<<<<< HEAD
-=======
 import SpaceGame from './game'
 import MobileGame from './MobileGame';
->>>>>>> 9b5fa569
 // Import logo from assets
 import BrampLogo from './assets/logo.png'
 import SolanaIcon from './assets/solana.png'
@@ -277,6 +274,7 @@
   const [showSell, setShowSell] = useState(false)
   const [openSellAfterAuth, setOpenSellAfterAuth] = useState(false)
   const [shouldOpenSell, setShouldOpenSell] = useState(false)
+  const [showGame, setShowGame] = useState(false)
 
   const [auth, setAuth] = useState<SignInResult | null>(() => {
     const authState = getAuthState()
@@ -529,6 +527,10 @@
     console.log('KYC button clicked - functionality disabled')
   }
 
+  function handleGameClick(event?: React.MouseEvent) {
+    event?.preventDefault()
+    setShowGame(true)
+  }
 
 
   function echoFromModalToChat(text: string) {
@@ -876,6 +878,9 @@
               </button>
               <button className="btn" onClick={handleKycClick} style={{ opacity: 0.6, cursor: 'not-allowed' }}>
                 KYC
+              </button>
+              <button className="btn" onClick={handleGameClick}>
+                Game
               </button>
               <button className="btn" onClick={signOut}>
                 Sign out
