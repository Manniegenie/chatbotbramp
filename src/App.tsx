--- conflicted
+++ resolved
@@ -5,12 +5,7 @@
 import { tokenStore } from './lib/secureStore'
 import SellModal from './sell'
 // Import logo from assets
-<<<<<<< HEAD
-import BrampLogo from './assets/logo.jpeg' // Placeholder path
-import MainLogo from './assets/logo.png';
-=======
 import BrampLogo from './assets/logo.jpeg'
->>>>>>> b1742478
 
 const API_BASE = import.meta.env.VITE_API_BASE ?? 'http://localhost:4000'
 
@@ -563,12 +558,6 @@
       </style>
       <div className="page">
         <header ref={headerRef} className="header">
-          <img 
-            src={MainLogo} 
-            alt="Bramp AI Logo"
-            width="32" 
-            height="32"
-            style={{ borderRadius: 6, objectFit: 'contain' }} />
           <div className="brand">
             <p className="tag">Secure access to digital assets & payments — via licensed partners.</p>
             <div style={{ minWidth: 0, flex: 1 }}>
